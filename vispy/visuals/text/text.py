--- conflicted
+++ resolved
@@ -534,16 +534,10 @@
 
     def _prepare_transforms(self, view):
         self._pos_changed = True
-<<<<<<< HEAD
         # Note that we access `view_program` instead of `shared_program`
         # because we do not want this function assigned to other views.
         tr = view.transforms.get_transform()
         view.view_program.vert['transform'] = tr  # .simplified()
         
-=======
-        trs = view.transforms
-        view.view_program.vert['transform'] = trs.get_transform()
-
     def _compute_bounds(self, axis, view):
-        return self._pos[:,axis].min(), self._pos[:,axis].max()
->>>>>>> 85f77679
+        return self._pos[:,axis].min(), self._pos[:,axis].max()