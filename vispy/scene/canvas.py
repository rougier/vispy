# -*- coding: utf-8 -*-
# Copyright (c) 2015, Vispy Development Team.
# Distributed under the (new) BSD License. See LICENSE.txt for more info.

from __future__ import division

import weakref
import numpy as np

from .. import gloo
from .. import app
from .visuals import VisualNode
from ..visuals.transforms import TransformSystem
from ..color import Color
from ..util import logger
from ..util.profiler import Profiler
from .subscene import SubScene
from .events import SceneMouseEvent
from .widgets import Widget


class SceneCanvas(app.Canvas):
    """A Canvas that automatically draws the contents of a scene

    Parameters
    ----------
    title : str
        The widget title
    size : (width, height)
        The size of the window.
    position : (x, y)
        The position of the window in screen coordinates.
    show : bool
        Whether to show the widget immediately. Default False.
    autoswap : bool
        Whether to swap the buffers automatically after a draw event.
        Default True. If True, the ``swap_buffers`` Canvas method will
        be called last (by default) by the ``canvas.draw`` event handler.
    app : Application | str
        Give vispy Application instance to use as a backend.
        (vispy.app is used by default.) If str, then an application
        using the chosen backend (e.g., 'pyglet') will be created.
        Note the canvas application can be accessed at ``canvas.app``.
    create_native : bool
        Whether to create the widget immediately. Default True.
    vsync : bool
        Enable vertical synchronization.
    resizable : bool
        Allow the window to be resized.
    decorate : bool
        Decorate the window. Default True.
    fullscreen : bool | int
        If False, windowed mode is used (default). If True, the default
        monitor is used. If int, the given monitor number is used.
    config : dict
        A dict with OpenGL configuration options, which is combined
        with the default configuration options and used to initialize
        the context. See ``canvas.context.config`` for possible
        options.
    shared : Canvas | GLContext | None
        An existing canvas or context to share OpenGL objects with.
    keys : str | dict | None
        Default key mapping to use. If 'interactive', escape and F11 will
        close the canvas and toggle full-screen mode, respectively.
        If dict, maps keys to functions. If dict values are strings,
        they are assumed to be ``Canvas`` methods, otherwise they should
        be callable.
    parent : widget-object
        The parent widget if this makes sense for the used backend.
    dpi : float | None
        Resolution in dots-per-inch to use for the canvas. If dpi is None,
        then the value will be determined by querying the global config first,
        and then the operating system.
    always_on_top : bool
        If True, try to create the window in always-on-top mode.
    px_scale : int > 0
        A scale factor to apply between logical and physical pixels in addition
        to the actual scale factor determined by the backend. This option
        allows the scale factor to be adjusted for testing.
    bgcolor : Color
        The background color to use.

    See also
    --------
    vispy.app.Canvas

    Notes
    -----
    Receives the following events:

        * initialize
        * resize
        * draw
        * mouse_press
        * mouse_release
        * mouse_double_click
        * mouse_move
        * mouse_wheel
        * key_press
        * key_release
        * stylus
        * touch
        * close

    The ordering of the mouse_double_click, mouse_press, and mouse_release
    events are not guaranteed to be consistent between backends. Only certain
    backends natively support double-clicking (currently Qt and WX); on other
    backends, they are detected manually with a fixed time delay.
    This can cause problems with accessibility, as increasing the OS detection
    time or using a dedicated double-click button will not be respected.
    """
    def __init__(self, title='Vispy canvas', size=(800, 600), position=None,
                 show=False, autoswap=True, app=None, create_native=True,
                 vsync=False, resizable=True, decorate=True, fullscreen=False,
                 config=None, shared=None, keys=None, parent=None, dpi=None,
                 always_on_top=False, px_scale=1, bgcolor='black'):
        self._scene = None
        # A default widget that follows the shape of the canvas
        self._central_widget = None
        self._draw_order = weakref.WeakKeyDictionary()
        self._drawing = False
        self._fb_stack = []
        self._vp_stack = []
        self._mouse_handler = None
        self.transforms = TransformSystem(canvas=self)
        self._bgcolor = Color(bgcolor).rgba
        
        # Set to True to enable sending mouse events even when no button is
        # pressed. Disabled by default because it is very expensive. Also
        # private for now because this behavior / API needs more thought.
        self._send_hover_events = False

        super(SceneCanvas, self).__init__(
            title, size, position, show, autoswap, app, create_native, vsync,
            resizable, decorate, fullscreen, config, shared, keys, parent, dpi,
            always_on_top, px_scale)
        self.events.mouse_press.connect(self._process_mouse_event)
        self.events.mouse_move.connect(self._process_mouse_event)
        self.events.mouse_release.connect(self._process_mouse_event)
        self.events.mouse_wheel.connect(self._process_mouse_event)

        self.scene = SubScene()
        
    @property
    def scene(self):
        """ The SubScene object that represents the root node of the
        scene graph to be displayed.
        """
        return self._scene

    @scene.setter
    def scene(self, node):
        oldscene = self._scene
        self._scene = node
        if oldscene is not None:
            oldscene._set_canvas(None)
            oldscene.events.children_change.disconnect(self._update_scenegraph)
        if node is not None:
            node._set_canvas(self)
            node.events.children_change.connect(self._update_scenegraph)

    @property
    def central_widget(self):
        """ Returns the default widget that occupies the entire area of the
        canvas. 
        """
        if self._central_widget is None:
            self._central_widget = Widget(size=self.size, parent=self.scene)
        return self._central_widget

    @property
    def bgcolor(self):
        return Color(self._bgcolor)

    @bgcolor.setter
    def bgcolor(self, color):
        self._bgcolor = Color(color).rgba
        if hasattr(self, '_backend'):
            self.update()

    def update(self, node=None):
        """Update the scene

        Parameters
        ----------
        node : instance of Node
            Not used.
        """
        # TODO: use node bounds to keep track of minimum drawable area
        if self._drawing:
            return
        app.Canvas.update(self)

    def on_draw(self, event):
        """Draw handler

        Parameters
        ----------
        event : instance of Event
            The draw event.
        """
        if self._scene is None:
            return  # Can happen on initialization
        logger.debug('Canvas draw')

        self._draw_scene()

    def render(self, region=None, size=None, bgcolor=None):
        """Render the scene to an offscreen buffer and return the image array.
        
        Parameters
        ----------
        region : tuple | None
            Specifies the region of the canvas to render. Format is 
            (x, y, w, h). By default, the entire canvas is rendered.
        size : tuple | None
            Specifies the size of the image array to return. If no size is 
            given, then the size of the *region* is used, multiplied by the 
            pixel scaling factor of the canvas (see `pixel_scale`). This
            argument allows the scene to be rendered at resolutions different
            from the native canvas resolution.
        bgcolor : instance of Color | None
            The background color to use.

        Returns
        -------
        image : array
            Numpy array of type ubyte and shape (h, w, 4). Index [0, 0] is the 
            upper-left corner of the rendered region.
        
        """
        self.set_current()
        # Set up a framebuffer to render to
        offset = (0, 0) if region is None else region[:2]
        csize = self.size if region is None else region[2:]
        s = self.pixel_scale
        size = tuple([x * s for x in csize]) if size is None else size
        fbo = gloo.FrameBuffer(color=gloo.RenderBuffer(size[::-1]),
                               depth=gloo.RenderBuffer(size[::-1]))

        self.push_fbo(fbo, offset, csize)
        try:
            self._draw_scene(bgcolor=bgcolor)
            return fbo.read()
        finally:
            self.pop_fbo()

    def _draw_scene(self, bgcolor=None):
        if bgcolor is None:
            bgcolor = self._bgcolor
        self.context.clear(color=bgcolor, depth=True)
        self.draw_visual(self.scene)

    def draw_visual(self, visual, event=None):
        """ Draw a visual and its children to the canvas or currently active
        framebuffer.
        
        Parameters
        ----------
        visual : Visual
            The visual to draw
        event : None or DrawEvent
            Optionally specifies the original canvas draw event that initiated
            this draw.
        """
        prof = Profiler()
        
        # make sure this canvas's context is active
        self.set_current()
        
        try:
            self._drawing = True
            # get order to draw visuals
            if visual not in self._draw_order:
                self._draw_order[visual] = self._generate_draw_order()
            order = self._draw_order[visual]
            
            # draw (while avoiding branches with visible=False)
            stack = []
            invisible_node = None
            for node, start in order:
                if start:
                    stack.append(node)
                    if invisible_node is None:
                        if not node.visible:
                            # disable drawing until we exit this node's subtree
                            invisible_node = node
                        else:
                            if hasattr(node, 'draw'):
                                node.draw()
                                prof.mark(str(node))
                else:
                    if node is invisible_node:
                        invisible_node = None
                    stack.pop()
        finally:
            self._drawing = False

    def _generate_draw_order(self, node=None):
        """Return a list giving the order to draw visuals.
        
        Each node appears twice in the list--(node, True) appears before the
        node's children are drawn, and (node, False) appears after.
        """
        if node is None:
            node = self._scene
        order = [(node, True)]
        children = node.children
        children.sort(key=lambda ch: ch.order)
        for ch in children:
            order.extend(self._generate_draw_order(ch))
        order.append((node, False))
        return order

    def _update_scenegraph(self, event):
        """Called when topology of scenegraph has changed.
        """
        self._draw_order.clear()
        self.update()

    def _process_mouse_event(self, event):
        prof = Profiler()  # noqa
        deliver_types = ['mouse_press', 'mouse_wheel']
        if self._send_hover_events:
            deliver_types += ['mouse_move']

        picked = self._mouse_handler
        if picked is None:
            if event.type in deliver_types:
                picked = self.visual_at(event.pos)

        # No visual to handle this event; bail out now
        if picked is None:
            return
        
        # Create an event to pass to the picked visual
        scene_event = SceneMouseEvent(event=event, visual=picked)
        
        # Deliver the event
        if picked == self._mouse_handler:
            # If we already have a mouse handler, then no other node may
            # receive the event
            if event.type == 'mouse_release':
                self._mouse_handler = None
            getattr(picked.events, event.type)(scene_event)
        else:
            # If we don't have a mouse handler, then pass the event through
            # the chain of parents until a node accepts the event.
            while picked is not None:
                getattr(picked.events, event.type)(scene_event)
                if scene_event.handled:
                    if event.type == 'mouse_press':
                        self._mouse_handler = picked
                    break
                if event.type in deliver_types:
                    # events that are not handled get passed to parent
                    picked = picked.parent
                    scene_event.visual = picked
                else:
                    picked = None
            
        # If something in the scene handled the scene_event, then we mark
        # the original event accordingly.
        event.handled = scene_event.handled

    def visual_at(self, pos):
        """Return the visual at a given position

        Parameters
        ----------
        pos : tuple
            The position in logical coordinates to query.

        Returns
        -------
        visual : instance of Visual | None
            The visual at the position, if it exists.
        """
        tr = self.transforms.get_transform('canvas', 'framebuffer')
        fbpos = tr.map(pos)[:2]

<<<<<<< HEAD
        id_ = self._render_picking(region=(pos[0]-10, pos[1]-10, 20, 20))
        vis = VisualNode._visual_ids.get(id_[10, 10], None)
        return vis

    def _render_picking(self, **kwargs):
        """Render the scene in picking mode, returning a 2D array of visual
=======
        try:
            id = self.render_picking(region=(fbpos[0]-10, fbpos[1]-10, 20, 20))
            vis = VisualNode._visual_ids.get(id[10, 10], None)
        except RuntimeError:
            # Don't have read_pixels() support for IPython. Fall back to
            # bounds checking.
            return self._visual_bounds_at(pos)
        return vis

    def _visual_bounds_at(self, pos, node=None):
        """Find a visual whose bounding rect encompasses *pos*.
        """
        if node is None:
            node = self.scene
            
        for ch in node.children:
            hit = self._visual_bounds_at(pos, ch)
            if hit is not None:
                return hit
        
        if (not isinstance(node, VisualNode) or not node.visible or 
            not node.interactive):
            return None
        
        bounds = [node.bounds(axis=i) for i in range(2)]
        
        if None in bounds:
            return None
        
        tr = self.scene.node_transform(node).inverse
        corners = np.array([
            [bounds[0][0], bounds[1][0]],
            [bounds[0][0], bounds[1][1]],
            [bounds[0][1], bounds[1][0]],
            [bounds[0][1], bounds[1][1]]])
        bounds = tr.map(corners)
        xhit = bounds[:,0].min() < pos[0] < bounds[:,0].max()
        yhit = bounds[:,1].min() < pos[1] < bounds[:,1].max()
        if xhit and yhit:
            return node

    def visuals_at(self, pos, radius=10):
        """Return a list of visuals within *radius* pixels of *pos*.
        
        Visuals are sorted by their proximity to *pos*.
        """
        tr = self.transforms.get_transform('canvas', 'framebuffer')
        pos = tr.map(pos)[:2]

        id = self.render_picking(region=(pos[0]-radius, pos[1]-radius,
                                         radius * 2 + 1, radius * 2 + 1))
        ids = []
        seen = set()
        for i in range(radius):
            subr = id[radius-i:radius+i+1, radius-i:radius+i+1]
            subr_ids = set(list(np.unique(subr)))
            ids.extend(list(subr_ids - seen))
            seen |= subr_ids
        visuals = [VisualNode._visual_ids.get(x, None) for x in ids]
        return [v for v in visuals if v is not None]

    def render_picking(self, **kwargs):
        """Render the scene in picking mode, returning a 2D array of visual 
>>>>>>> 85f77679
        IDs.
        """
        try:
            self._scene.picking = True
            img = self.render(bgcolor=(0, 0, 0, 0), **kwargs)
        finally:
            self._scene.picking = False
        img = img.astype('int32') * [2**0, 2**8, 2**16, 2**24]
        id_ = img.sum(axis=2).astype('int32')
        return id_

    def on_resize(self, event):
        """Resize handler

        Parameters
        ----------
        event : instance of Event
            The resize event.
        """
        self._update_transforms()
        
        if self._central_widget is not None:
            self._central_widget.size = self.size
            
        if len(self._vp_stack) == 0:
            self.context.set_viewport(0, 0, *self.physical_size)
            
    def on_close(self, event):
        """Close event handler

        Parameters
        ----------
        event : instance of Event
            The event.
        """
        self.events.mouse_press.disconnect(self._process_mouse_event)
        self.events.mouse_move.disconnect(self._process_mouse_event)
        self.events.mouse_release.disconnect(self._process_mouse_event)
        self.events.mouse_wheel.disconnect(self._process_mouse_event)

    # -------------------------------------------------- transform handling ---
    def push_viewport(self, viewport):
        """ Push a viewport (x, y, w, h) on the stack. Values must be integers
        relative to the active framebuffer.

        Parameters
        ----------
        viewport : tuple
            The viewport as (x, y, w, h).
        """
        vp = list(viewport)
        # Normalize viewport before setting;
        if vp[2] < 0:
            vp[0] += vp[2]
            vp[2] *= -1
        if vp[3] < 0:
            vp[1] += vp[3]
            vp[3] *= -1

        self._vp_stack.append(vp)
        try:
            self.context.set_viewport(*vp)
        except:
            self._vp_stack.pop()
            raise
        
        self._update_transforms()

    def pop_viewport(self):
        """ Pop a viewport from the stack.
        """
        vp = self._vp_stack.pop()
        # Activate latest
        if len(self._vp_stack) > 0:
            self.context.set_viewport(*self._vp_stack[-1])
        else:
            self.context.set_viewport(0, 0, *self.physical_size)
        
        self._update_transforms()
        return vp

    def push_fbo(self, fbo, offset, csize):
        """ Push an FBO on the stack.
        
        This activates the framebuffer and causes subsequent rendering to be
        written to the framebuffer rather than the canvas's back buffer. This
        will also set the canvas viewport to cover the boundaries of the 
        framebuffer.

        Parameters
        ----------
        fbo : instance of FrameBuffer
            The framebuffer object .
        offset : tuple
            The location of the fbo origin relative to the canvas's framebuffer
            origin.
        csize : tuple
            The size of the region in the canvas's framebuffer that should be 
            covered by this framebuffer object.
        """
        self._fb_stack.append((fbo, offset, csize))
        try:
            fbo.activate()
            h, w = fbo.color_buffer.shape[:2]
            self.push_viewport((0, 0, w, h))
        except Exception:
            self._fb_stack.pop()
            raise
        
        self._update_transforms()

    def pop_fbo(self):
        """ Pop an FBO from the stack.
        """
        fbo = self._fb_stack.pop()
        fbo[0].deactivate()
        self.pop_viewport()
        if len(self._fb_stack) > 0:
            old_fbo = self._fb_stack[-1]
            old_fbo[0].activate()
        
        self._update_transforms()
        return fbo
        
    def _current_framebuffer(self):
        """ Return (fbo, origin, canvas_size) for the current
        FBO on the stack, or for the canvas if there is no FBO.
        """
        if len(self._fb_stack) == 0:
            return None, (0, 0), self.size
        else:
            return self._fb_stack[-1]

    def _update_transforms(self):
        """Update the canvas's TransformSystem to correct for the current 
        canvas size, framebuffer, and viewport.
        """
        if len(self._fb_stack) == 0:
            fb_size = fb_rect = None
        else:
            fb, origin, fb_size = self._fb_stack[-1]
            fb_rect = origin + fb_size
            
        if len(self._vp_stack) == 0:
            viewport = None
        else:
            viewport = self._vp_stack[-1]
        
        self.transforms.configure(viewport=viewport, fbo_size=fb_size,
                                  fbo_rect=fb_rect)<|MERGE_RESOLUTION|>--- conflicted
+++ resolved
@@ -379,17 +379,9 @@
         tr = self.transforms.get_transform('canvas', 'framebuffer')
         fbpos = tr.map(pos)[:2]
 
-<<<<<<< HEAD
-        id_ = self._render_picking(region=(pos[0]-10, pos[1]-10, 20, 20))
-        vis = VisualNode._visual_ids.get(id_[10, 10], None)
-        return vis
-
-    def _render_picking(self, **kwargs):
-        """Render the scene in picking mode, returning a 2D array of visual
-=======
         try:
-            id = self.render_picking(region=(fbpos[0]-10, fbpos[1]-10, 20, 20))
-            vis = VisualNode._visual_ids.get(id[10, 10], None)
+            id_ = self._render_picking(region=(fbpos[0]-10, fbpos[1]-10, 20, 20))
+            vis = VisualNode._visual_ids.get(id_[10, 10], None)
         except RuntimeError:
             # Don't have read_pixels() support for IPython. Fall back to
             # bounds checking.
@@ -448,9 +440,8 @@
         visuals = [VisualNode._visual_ids.get(x, None) for x in ids]
         return [v for v in visuals if v is not None]
 
-    def render_picking(self, **kwargs):
+    def _render_picking(self, **kwargs):
         """Render the scene in picking mode, returning a 2D array of visual 
->>>>>>> 85f77679
         IDs.
         """
         try:
