# -*- coding: utf-8 -*-
# Copyright (c) 2014, Vispy Development Team.
# Distributed under the (new) BSD License. See LICENSE.txt for more info.

from __future__ import division

from ..util.event import Event
from .transforms import NullTransform, STTransform, ChainTransform
from ..gloo import gl


class RenderArea(object):
    """ Container to store information about the render area, such as
    viewport and information related to the FBO.
    """
    def __init__(self, viewport, size, fbo_transform, fbo=None):
        # The viewport (x, y, w, h)
        self.viewport = viewport
        # Full size of the render area (i.e. resolution)
        self.size = size
        # Transform to get there (for FBO)
        self.fbo_transform = fbo_transform
        # FBO that applies to it. Only necessary for push_fbo
        self.fbo = fbo

        # Calculate viewport transform for render_transform
        csize = size
        scale = csize[0]/viewport[2], csize[1]/viewport[3]
        origin = (((csize[0] - 2.0 * viewport[0]) / viewport[2] - 1),
                  ((csize[1] - 2.0 * viewport[1]) / viewport[3] - 1))
        self.vp_transform = (STTransform(translate=(origin[0], origin[1])) *
                             STTransform(scale=scale))


class SceneEvent(Event):
    """
    SceneEvent is an Event that tracks its path through a scenegraph,
    beginning at a Canvas. It exposes information useful during drawing
    and user interaction.
    """

    def __init__(self, type, canvas):
        super(SceneEvent, self).__init__(type=type)
        self._canvas = canvas

        # Init stacks
        self._stack = []  # list of entities
        self._ra_stack = []  # for viewport & fbo
        self._viewbox_stack = []

        # Init render are
        viewport = 0, 0, canvas.size[0], canvas.size[1]
        ra = RenderArea(viewport, canvas.size, NullTransform())
        self._ra_stack.append(ra)
        gl.glViewport(*viewport)

        # Init resolution with respect to canvas
        self._resolution = canvas.size

    @property
    def canvas(self):
        """ The Canvas that originated this SceneEvent
        """
        return self._canvas

    @property
    def resolution(self):
        return self._resolution

    @property
    def viewbox(self):
        """ The current viewbox.
        """
        if self._viewbox_stack:
            return self._viewbox_stack[-1]
        else:
            return None

    @property
    def path(self):
        """ The path of Entities leading from the root SubScene to the
        current recipient of this Event.
        """
        return self._stack

    def push_entity(self, entity):
        """ Push an entity on the stack. """
        self._stack.append(entity)

    def pop_entity(self):
        """ Pop an entity from the stack. """
        return self._stack.pop(-1)

    def push_viewbox(self, viewbox):
        self._viewbox_stack.append(viewbox)
        self._resolution = self._viewbox_stack[-1]._resolution

    def pop_viewbox(self):
        self._viewbox_stack.pop(-1)
        if self._viewbox_stack:
            self._resolution = self._viewbox_stack[-1]._resolution
        else:
            self._resolution = self.canvas.size

    def push_viewport(self, viewport):
        """ Push a viewport (x, y, w, h) on the stack. It is the
        responsibility of the caller to ensure the given values are
        int. The viewport's origin is defined relative to the current
        viewport.
        """
        # Append. Take over the transform to the active FBO
        ra = self._ra_stack[-1]
        x, y, w, h = viewport
        viewport = ra.viewport[0] + x, ra.viewport[1] + y, w, h
        ra_new = RenderArea(viewport, ra.size, ra.fbo_transform)
        self._ra_stack.append(ra_new)
        # Apply
        gl.glViewport(*viewport)

    def pop_viewport(self):
        """ Pop a viewport from the stack.
        """
        # Pop old, check
        ra = self._ra_stack.pop(-1)
        if ra.fbo is not None:
            raise RuntimeError('Popping a viewport when top item is an FBO')
        # Activate latest
        ra = self._ra_stack[-1]
        gl.glViewport(*ra.viewport)

    def push_fbo(self, viewport, fbo, transform):
        """ Push an FBO on the stack, together with the new viewport.
        and the transform to the FBO.
        """
        # Append, an FBO resets the viewport
        ra_new = RenderArea(viewport, viewport[2:], transform, fbo)
        self._ra_stack.append(ra_new)
        # Apply
        fbo.activate()
        gl.glViewport(*viewport)

    def pop_fbo(self):
        """ Pop an FBO from the stack.
        """
        # Pop old
        ra = self._ra_stack.pop(-1)
        if ra.fbo is None:
            raise RuntimeError('Popping an FBO when top item is an viewport')
        ra.fbo.deactivate()
        # Activate current
        ra = self._ra_stack[-1]
        if ra.fbo:
            ra.fbo.activate()
        gl.glViewport(*ra.viewport)
<<<<<<< HEAD
    
    # todo: I think I like "root_transform" better (LC)
=======

>>>>>>> 605dc01f
    @property
    def full_transform(self):
        """ The transform that maps from the current entity to the
        top-level canvas.
        """
        tr = [e.transform for e in self._stack]
        # TODO: cache transform chains
        return ChainTransform(tr)

    @property
    def render_transform(self):
        """ The transform that maps from the current entity to
        normalized device coordinates within the current glViewport and
        FBO.

        This transform consists of the full_transform prepended by a
        correction for the current glViewport and/or FBO.

        Most entities should use this transform when drawing.
        """
        if len(self._ra_stack) <= 1:
            return self.full_transform
        else:
            ra = self._ra_stack[-1]
            return ra.fbo_transform * ra.vp_transform * self.full_transform


# AK: we should revive the methods below if and when we need them
#     @property
#     def framebuffer_transform(self):
#         """
#         Return the transform mapping from the end of the path to framebuffer
#         pixels (device pixels).
#
#         This is the coordinate system required by glViewport().
#         The origin is at the bottom-left corner of the canvas.
#         """
#         root_tr = self.root_transform
#         # TODO: How do we get the framebuffer size?
#         csize = self.canvas.size
#         scale = csize[0]/2.0, csize[1]/2.0
#         fb_tr = (STTransform(scale=scale) *
#                  STTransform(translate=(1, 1)))
#         return fb_tr * root_tr
<<<<<<< HEAD
        
    @property
    def canvas_transform(self):
        """
        Return the transform mapping from the end of the path to Canvas
        pixels (logical pixels).
        
        Canvas_transform is used mainly for mouse interaction. 
        For measuring distance in physical units, the use of document_transform 
        is preferred. 
        """
        root_tr = self.render_transform
        csize = self.canvas.size
        scale = csize[0]/2.0, -csize[1]/2.0
        canvas_tr = (STTransform(scale=scale) * 
                     STTransform(translate=(1, -1)))
        return canvas_tr * root_tr
    
    def map_to_canvas(self, obj):
        return self.canvas_transform.map(obj)
    
    def map_from_canvas(self, obj):
        return self.canvas_transform.inverse().map(obj)
    
=======

#     @property
#     def canvas_transform(self):
#         """
#         Return the transform mapping from the end of the path to Canvas
#         pixels (logical pixels).
#
#         Canvas_transform is used mainly for mouse interaction.
#         For measuring distance in physical units, the use of
#         document_transform is preferred.
#         """
#         root_tr = self.root_transform
#         csize = self.canvas.size
#         scale = csize[0]/2.0, -csize[1]/2.0
#         canvas_tr = (STTransform(scale=scale) *
#                      STTransform(translate=(1, -1)))
#         return canvas_tr * root_tr

>>>>>>> 605dc01f
#     @property
#     def document_transform(self):
#         """
#         Return the complete Transform that maps from the end of the path
#         to the first Document in its ancestry.
#
#         This coordinate system should be used for all physical unit
#         measurements (px, mm, etc.)
#         """
#         from .entities import Document
#         tr = []
#         found = False
#         for e in self._path[::-1]:
#             if isinstance(e, Document):
#                 found = True
#                 break
#             tr.append(e.transform)
#         if not found:
#             raise Exception("No Document in the Entity path for this Event.")
#         return ChainTransform(tr)

#     def map_to_document(self, obj):
#         return self.document_transform.map(obj)
#
#     def map_from_document(self, obj):
#         return self.document_transform.imap(obj)

#     def map_to_canvas(self, obj):
#         return self.canvas_transform.map(obj)
#
#     def map_from_canvas(self, obj):
#         return self.canvas_transform.imap(obj)


class SceneMouseEvent(SceneEvent):
    def __init__(self, event, canvas):
        self.mouse_event = event
        super(SceneMouseEvent, self).__init__(type=event.type, canvas=canvas)

    @property
    def pos(self):
        return self.map_from_canvas(self.mouse_event.pos)

    @property
    def last_event(self):
        if self.mouse_event.last_event is None:
            return None
        ev = self.copy()
        ev.mouse_event = self.mouse_event.last_event
        return ev

    @property
    def press_event(self):
        if self.mouse_event.press_event is None:
            return None
        ev = self.copy()
        ev.mouse_event = self.mouse_event.press_event
        return ev

    @property
    def button(self):
        return self.mouse_event.button

    @property
    def buttons(self):
        return self.mouse_event.buttons


<<<<<<< HEAD
    def copy(self):
        ev = self.__class__(self.mouse_event, self._canvas)
        ev._stack = self._stack[:]
        ev._ra_stack = self._ra_stack[:]
        ev._viewbox_stack = self._viewbox_stack[:]
        ev._resolution = self._resolution
        return ev

class ScenePaintEvent(SceneEvent):
=======
class SceneDrawEvent(SceneEvent):
>>>>>>> 605dc01f
    def __init__(self, event, canvas):
        self.draw_event = event
        super(SceneDrawEvent, self).__init__(type=event.type, canvas=canvas)<|MERGE_RESOLUTION|>--- conflicted
+++ resolved
@@ -152,16 +152,13 @@
         if ra.fbo:
             ra.fbo.activate()
         gl.glViewport(*ra.viewport)
-<<<<<<< HEAD
     
-    # todo: I think I like "root_transform" better (LC)
-=======
-
->>>>>>> 605dc01f
+    # todo: I think "root_transform" is more descriptive (LC)
+    #       or perhaps "scene_transform"
     @property
     def full_transform(self):
         """ The transform that maps from the current entity to the
-        top-level canvas.
+        top-level entity in the scene.
         """
         tr = [e.transform for e in self._stack]
         # TODO: cache transform chains
@@ -202,7 +199,6 @@
 #         fb_tr = (STTransform(scale=scale) *
 #                  STTransform(translate=(1, 1)))
 #         return fb_tr * root_tr
-<<<<<<< HEAD
         
     @property
     def canvas_transform(self):
@@ -227,26 +223,6 @@
     def map_from_canvas(self, obj):
         return self.canvas_transform.inverse().map(obj)
     
-=======
-
-#     @property
-#     def canvas_transform(self):
-#         """
-#         Return the transform mapping from the end of the path to Canvas
-#         pixels (logical pixels).
-#
-#         Canvas_transform is used mainly for mouse interaction.
-#         For measuring distance in physical units, the use of
-#         document_transform is preferred.
-#         """
-#         root_tr = self.root_transform
-#         csize = self.canvas.size
-#         scale = csize[0]/2.0, -csize[1]/2.0
-#         canvas_tr = (STTransform(scale=scale) *
-#                      STTransform(translate=(1, -1)))
-#         return canvas_tr * root_tr
-
->>>>>>> 605dc01f
 #     @property
 #     def document_transform(self):
 #         """
@@ -314,8 +290,6 @@
     def buttons(self):
         return self.mouse_event.buttons
 
-
-<<<<<<< HEAD
     def copy(self):
         ev = self.__class__(self.mouse_event, self._canvas)
         ev._stack = self._stack[:]
@@ -324,10 +298,7 @@
         ev._resolution = self._resolution
         return ev
 
-class ScenePaintEvent(SceneEvent):
-=======
 class SceneDrawEvent(SceneEvent):
->>>>>>> 605dc01f
     def __init__(self, event, canvas):
         self.draw_event = event
         super(SceneDrawEvent, self).__init__(type=event.type, canvas=canvas)