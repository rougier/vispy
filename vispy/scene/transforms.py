--- conflicted
+++ resolved
@@ -605,11 +605,7 @@
     def scale(self, s):
         self._scale[:len(s)] = s[:4]
         self._scale[len(s):] = 1.0
-<<<<<<< HEAD
         self._update()
-=======
-        self.shader_map()  # update shader variables
->>>>>>> 1b93defe
 
     @property
     def translate(self):
@@ -619,11 +615,7 @@
     def translate(self, t):
         self._translate[:len(t)] = t[:4]
         self._translate[len(t):] = 0.0
-<<<<<<< HEAD
         self._update()
-=======
-        self.shader_map()  # update shader variables
->>>>>>> 1b93defe
 
     def as_affine(self):
         m = AffineTransform()
