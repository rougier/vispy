--- conflicted
+++ resolved
@@ -400,12 +400,7 @@
         """ Parse a single command.
         """
         cmd, id_, args = command[0], command[1], command[2:]
-<<<<<<< HEAD
-        #print("GLIR parse:", cmd, id_, args)
-            
-=======
-
->>>>>>> 539861a3
+
         if cmd == 'CURRENT':
             # This context is made current
             self.env.clear()
@@ -569,7 +564,7 @@
 
 class GlirShader(GlirObject):
     _target = None
-    
+
     def create(self):
         self._handle = gl.glCreateShader(self._target)
 
@@ -580,11 +575,11 @@
         if not status:
             errors = gl.glGetShaderInfoLog(self._handle)
             errormsg = self._get_error(code, errors, 4)
-            raise RuntimeError("Shader compilation error in %s:\n%s" % 
+            raise RuntimeError("Shader compilation error in %s:\n%s" %
                                 (self._target, errormsg))
-    
+
     def delete(self):
-        gl.glDeleteShader(self._handle)    
+        gl.glDeleteShader(self._handle)
 
     def _get_error(self, code, errors, indentation=0):
         """Get error and show the faulty line + some context
@@ -613,7 +608,7 @@
         # Add indentation and return
         results = [' ' * indentation + r for r in results]
         return '\n'.join(results)
-    
+
     def _parse_error(self, error):
         """ Parses a single GLSL error and extracts the linenr and description
         Other GLIR implementations may omit this.
@@ -656,7 +651,7 @@
                                " Try gloo.gl.use_gl('gl+').")
         GlirGeometryShader._target = gl.GL_GEOMETRY_SHADER
         GlirShader.__init__(self, *args, **kwargs)
-    
+
 
 class GlirProgram(GlirObject):
 
@@ -737,13 +732,12 @@
         to use.
         """
         self._linked = False
-        
+
         # For both vertex and fragment shader: set source, compile, check
-<<<<<<< HEAD
-        for code, type_ in [(vert, 'vertex'), 
+        for code, type_ in [(vert, 'vertex'),
                             (frag, 'fragment')]:
             self.attach_shader(code, type_)
-            
+
         self.link_program()
 
     def attach(self, id_):
@@ -755,37 +749,21 @@
 
     def link_program(self):
         """ Link the complete program and check.
-        
+
         All shaders are detached and deleted if the program was successfully
         linked.
         """
-=======
-        for code, handle, type_ in [(vert, vert_handle, 'vertex'),
-                                    (frag, frag_handle, 'fragment')]:
-            gl.glShaderSource(handle, code)
-            gl.glCompileShader(handle)
-            status = gl.glGetShaderParameter(handle, gl.GL_COMPILE_STATUS)
-            if not status:
-                errors = gl.glGetShaderInfoLog(handle)
-                errormsg = self._get_error(code, errors, 4)
-                raise RuntimeError("Shader compilation error in %s:\n%s" %
-                                   (type_ + ' shader', errormsg))
-        # Attach shaders
-        gl.glAttachShader(self._handle, vert_handle)
-        gl.glAttachShader(self._handle, frag_handle)
-        # Link the program and check
->>>>>>> 539861a3
         gl.glLinkProgram(self._handle)
         if not gl.glGetProgramParameter(self._handle, gl.GL_LINK_STATUS):
             raise RuntimeError('Program linking error:\n%s'
                                % gl.glGetProgramInfoLog(self._handle))
-        
+
         # Detach all shaders to prepare them for deletion (they are no longer
         # needed after linking is complete)
         for shader in self._attached_shaders:
             gl.glDetachShader(self._handle, shader.handle)
         self._attached_shaders = []
-        
+
         # Now we know what variables will be used by the program
         self._unset_variables = self._get_active_attributes_and_uniforms()
         self._handles = {}
@@ -818,62 +796,7 @@
                     container.append((name, gtype))
         #return attributes, uniforms
         return set([v[0] for v in attributes] + [v[0] for v in uniforms])
-<<<<<<< HEAD
-    
-=======
-
-    def _parse_error(self, error):
-        """ Parses a single GLSL error and extracts the linenr and description
-        Other GLIR implementations may omit this.
-        """
-        error = str(error)
-        # Nvidia
-        # 0(7): error C1008: undefined variable "MV"
-        m = re.match(r'(\d+)\((\d+)\)\s*:\s(.*)', error)
-        if m:
-            return int(m.group(2)), m.group(3)
-        # ATI / Intel
-        # ERROR: 0:131: '{' : syntax error parse error
-        m = re.match(r'ERROR:\s(\d+):(\d+):\s(.*)', error)
-        if m:
-            return int(m.group(2)), m.group(3)
-        # Nouveau
-        # 0:28(16): error: syntax error, unexpected ')', expecting '('
-        m = re.match(r'(\d+):(\d+)\((\d+)\):\s(.*)', error)
-        if m:
-            return int(m.group(2)), m.group(4)
-        # Other ...
-        return None, error
-
-    def _get_error(self, code, errors, indentation=0):
-        """Get error and show the faulty line + some context
-        Other GLIR implementations may omit this.
-        """
-        # Init
-        results = []
-        lines = None
-        if code is not None:
-            lines = [line.strip() for line in code.split('\n')]
-
-        for error in errors.split('\n'):
-            # Strip; skip empy lines
-            error = error.strip()
-            if not error:
-                continue
-            # Separate line number from description (if we can)
-            linenr, error = self._parse_error(error)
-            if None in (linenr, lines):
-                results.append('%s' % error)
-            else:
-                results.append('on line %i: %s' % (linenr, error))
-                if linenr > 0 and linenr < len(lines):
-                    results.append('  %s' % lines[linenr - 1])
-
-        # Add indentation and return
-        results = [' ' * indentation + r for r in results]
-        return '\n'.join(results)
-
->>>>>>> 539861a3
+
     def set_texture(self, name, value):
         """ Set a texture sampler. Value is the id of the texture to link.
         """
